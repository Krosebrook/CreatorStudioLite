import { PLATFORM_LIMITS, SupportedPlatform } from '../../config/constants';

export interface ContentData {
  title?: string;
  body: string;
  mediaUrls?: string[];
  hashtags?: string[];
  mentions?: string[];
  link?: string;
}

export interface AdaptedContent {
  platform: SupportedPlatform;
  content: string;
  mediaUrls: string[];
  metadata: Record<string, any>;
  warnings?: string[];
  truncated?: boolean;
}

export class ContentAdaptationService {
  private static instance: ContentAdaptationService;

  private constructor() {}

  static getInstance(): ContentAdaptationService {
    if (!ContentAdaptationService.instance) {
      ContentAdaptationService.instance = new ContentAdaptationService();
    }
    return ContentAdaptationService.instance;
  }

  adaptForPlatform(
    content: ContentData,
    platform: SupportedPlatform
  ): AdaptedContent {
    const limits = PLATFORM_LIMITS[platform];
    const warnings: string[] = [];
<<<<<<< HEAD
=======
    const adaptedContent = content.body;
    const truncated = false;
>>>>>>> 04378bbe

    switch (platform) {
      case 'youtube':
        return this.adaptForYouTube(content, limits, warnings);
      case 'instagram':
        return this.adaptForInstagram(content, limits, warnings);
      case 'tiktok':
        return this.adaptForTikTok(content, limits, warnings);
      case 'twitter':
        return this.adaptForTwitter(content, limits, warnings);
      case 'linkedin':
        return this.adaptForLinkedIn(content, limits, warnings);
      case 'pinterest':
        return this.adaptForPinterest(content, limits, warnings);
      default:
        return {
          platform,
          content: adaptedContent,
          mediaUrls: content.mediaUrls || [],
          metadata: {},
          warnings
        };
    }
  }

  private adaptForYouTube(
    content: ContentData,
    limits: any,
    warnings: string[]
  ): AdaptedContent {
    let title = content.title || content.body.substring(0, 100);
    let description = content.body;

    if (title.length > limits.maxTitleLength) {
      title = title.substring(0, limits.maxTitleLength - 3) + '...';
      warnings.push('Title truncated to fit YouTube limit');
    }

    if (description.length > limits.maxDescriptionLength) {
      description = description.substring(0, limits.maxDescriptionLength - 3) + '...';
      warnings.push('Description truncated to fit YouTube limit');
    }

    const tags = content.hashtags?.slice(0, 500) || [];
    if (content.hashtags && content.hashtags.length > 500) {
      warnings.push('Maximum 500 tags allowed on YouTube');
    }

    return {
      platform: 'youtube',
      content: description,
      mediaUrls: content.mediaUrls || [],
      metadata: {
        title,
        description,
        tags,
        categoryId: '22'
      },
      warnings: warnings.length > 0 ? warnings : undefined
    };
  }

  private adaptForInstagram(
    content: ContentData,
    limits: any,
    warnings: string[]
  ): AdaptedContent {
    let caption = content.body;
    let truncated = false;

    if (caption.length > limits.maxCaptionLength) {
      caption = caption.substring(0, limits.maxCaptionLength - 3) + '...';
      truncated = true;
      warnings.push('Caption truncated to fit Instagram limit (2200 chars)');
    }

    const hashtags = content.hashtags?.slice(0, limits.maxHashtags) || [];
    if (content.hashtags && content.hashtags.length > limits.maxHashtags) {
      warnings.push(`Instagram allows max ${limits.maxHashtags} hashtags`);
    }

    const fullCaption = hashtags.length > 0
      ? `${caption}\n\n${hashtags.map(tag => `#${tag}`).join(' ')}`
      : caption;

    return {
      platform: 'instagram',
      content: fullCaption,
      mediaUrls: content.mediaUrls || [],
      metadata: {
        caption: fullCaption,
        mediaType: content.mediaUrls && content.mediaUrls.length > 1 ? 'CAROUSEL' : 'IMAGE'
      },
      warnings: warnings.length > 0 ? warnings : undefined,
      truncated
    };
  }

  private adaptForTikTok(
    content: ContentData,
    limits: any,
    warnings: string[]
  ): AdaptedContent {
    let caption = content.body;

    if (caption.length > limits.maxCaptionLength) {
      caption = caption.substring(0, limits.maxCaptionLength - 3) + '...';
      warnings.push('Caption truncated to fit TikTok limit (2200 chars)');
    }

    return {
      platform: 'tiktok',
      content: caption,
      mediaUrls: content.mediaUrls || [],
      metadata: {
        title: caption.substring(0, 150),
        privacy: 'PUBLIC_TO_EVERYONE',
        disableComments: false,
        disableDuet: false,
        disableStitch: false
      },
      warnings: warnings.length > 0 ? warnings : undefined
    };
  }

  private adaptForTwitter(
    content: ContentData,
    limits: any,
    warnings: string[]
  ): AdaptedContent {
    let tweet = content.body;
    let truncated = false;

    if (tweet.length > limits.maxTweetLength) {
      tweet = tweet.substring(0, limits.maxTweetLength - 3) + '...';
      truncated = true;
      warnings.push('Tweet truncated to fit 280 character limit');
    }

    const mediaUrls = content.mediaUrls?.slice(0, limits.maxMediaItems) || [];
    if (content.mediaUrls && content.mediaUrls.length > limits.maxMediaItems) {
      warnings.push(`Twitter allows max ${limits.maxMediaItems} media items`);
    }

    return {
      platform: 'twitter',
      content: tweet,
      mediaUrls,
      metadata: {},
      warnings: warnings.length > 0 ? warnings : undefined,
      truncated
    };
  }

  private adaptForLinkedIn(
    content: ContentData,
    limits: any,
    warnings: string[]
  ): AdaptedContent {
    let post = content.body;

    if (post.length > limits.maxPostLength) {
      post = post.substring(0, limits.maxPostLength - 3) + '...';
      warnings.push('Post truncated to fit LinkedIn limit (3000 chars)');
    }

    return {
      platform: 'linkedin',
      content: post,
      mediaUrls: content.mediaUrls || [],
      metadata: {
        visibility: 'PUBLIC'
      },
      warnings: warnings.length > 0 ? warnings : undefined
    };
  }

  private adaptForPinterest(
    content: ContentData,
    limits: any,
    warnings: string[]
  ): AdaptedContent {
    const title = content.title || content.body.substring(0, 100);
    const description = content.body;

    return {
      platform: 'pinterest',
      content: description,
      mediaUrls: content.mediaUrls || [],
      metadata: {
        title,
        description,
        link: content.link
      },
      warnings: warnings.length > 0 ? warnings : undefined
    };
  }

  validateMedia(
    mediaUrl: string,
    platform: SupportedPlatform,
    mediaType: 'image' | 'video'
  ): { valid: boolean; error?: string } {
    const limits = PLATFORM_LIMITS[platform];

    if (mediaType === 'video' && platform === 'instagram') {
      if (limits.maxVideoDuration) {
        return {
          valid: true
        };
      }
    }

    return { valid: true };
  }

  batchAdapt(
    content: ContentData,
    platforms: SupportedPlatform[]
  ): AdaptedContent[] {
    return platforms.map(platform => this.adaptForPlatform(content, platform));
  }
}

export const contentAdaptationService = ContentAdaptationService.getInstance();<|MERGE_RESOLUTION|>--- conflicted
+++ resolved
@@ -36,11 +36,8 @@
   ): AdaptedContent {
     const limits = PLATFORM_LIMITS[platform];
     const warnings: string[] = [];
-<<<<<<< HEAD
-=======
     const adaptedContent = content.body;
     const truncated = false;
->>>>>>> 04378bbe
 
     switch (platform) {
       case 'youtube':
